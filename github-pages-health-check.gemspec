# frozen_string_literal: true

require File.expand_path("../lib/github-pages-health-check/version", __FILE__)

Gem::Specification.new do |s|
  s.required_ruby_version = ">= 2.2.0"

  s.name                  = "github-pages-health-check"
  s.version               = GitHubPages::HealthCheck::VERSION
  s.summary               = "Checks your GitHub Pages site for commons DNS configuration issues"
  s.description           = "Checks your GitHub Pages site for commons DNS configuration issues."
  s.authors               = "GitHub, Inc."
  s.email                 = "support@github.com"
  s.homepage              = "https://github.com/github/github-pages-health-check"
  s.license               = "MIT"
  s.files                 = `git ls-files -z`.split("\x0").reject { |f| f.match(%r{^(test|spec|features)/}) }
  s.require_paths         = ["lib"]

  s.add_dependency("addressable", "~> 2.3")
  s.add_dependency("net-dns", "~> 0.8")
  s.add_dependency("octokit", "~> 4.0")
  s.add_dependency("public_suffix", "~> 2.0")
<<<<<<< HEAD
  s.add_dependency("typhoeus", "~> 1.3")
  s.add_dependency("addressable", "~> 2.3")
  s.add_dependency("octokit", "~> 4.0")
=======
  s.add_dependency("typhoeus", "~> 0.7")
>>>>>>> 23524075

  s.add_development_dependency("dotenv", "~> 1.0")
  s.add_development_dependency("gem-release", "~> 0.7")
  s.add_development_dependency("pry", "~> 0.10")
  s.add_development_dependency("rspec", "~> 3.0")
  s.add_development_dependency("rubocop", "~> 0.52")
  s.add_development_dependency("webmock", "~> 1.21")
end<|MERGE_RESOLUTION|>--- conflicted
+++ resolved
@@ -20,13 +20,7 @@
   s.add_dependency("net-dns", "~> 0.8")
   s.add_dependency("octokit", "~> 4.0")
   s.add_dependency("public_suffix", "~> 2.0")
-<<<<<<< HEAD
   s.add_dependency("typhoeus", "~> 1.3")
-  s.add_dependency("addressable", "~> 2.3")
-  s.add_dependency("octokit", "~> 4.0")
-=======
-  s.add_dependency("typhoeus", "~> 0.7")
->>>>>>> 23524075
 
   s.add_development_dependency("dotenv", "~> 1.0")
   s.add_development_dependency("gem-release", "~> 0.7")
