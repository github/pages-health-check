--- conflicted
+++ resolved
@@ -21,14 +21,4 @@
   s.add_dependency("octokit", "~> 4.0")
   s.add_dependency("public_suffix", ">= 2.0.2", "< 5.0")
   s.add_dependency("typhoeus", "~> 1.3")
-<<<<<<< HEAD
-=======
-
-  s.add_development_dependency("dotenv", "~> 2.7")
-  s.add_development_dependency("gem-release", "~> 2.1")
-  s.add_development_dependency("pry", "~> 0.10")
-  s.add_development_dependency("rspec", "~> 3.0")
-  s.add_development_dependency("rubocop", "~> 0.52")
-  s.add_development_dependency("webmock", "~> 3.8")
->>>>>>> 79f0f3bf
 end