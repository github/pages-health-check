--- conflicted
+++ resolved
@@ -1,12 +1,10 @@
-<<<<<<< HEAD
+
 # frozen_string_literal: true
 module GitHubPages
   module HealthCheck
     VERSION = "1.3.4".freeze
-=======
-class GitHubPages
-  class HealthCheck
-    VERSION = '0.1.0'
->>>>>>> 3cfa44ef
+
+class 
+   
   end
 end