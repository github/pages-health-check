require "net/dns"
require "net/dns/resolver"
require "addressable/uri"
require "ipaddr"
require "public_suffix"
require "singleton"
require "net/http"
require "typhoeus"
require "resolv"
require "timeout"
require "octokit"
require "json"
require "yaml"
require_relative "github-pages-health-check/version"
<<<<<<< HEAD
require_relative "github-pages-health-check/cloudflare"
require_relative "github-pages-health-check/error"
require_relative "github-pages-health-check/errors/deprecated_ip"
require_relative "github-pages-health-check/errors/invalid_a_record"
require_relative "github-pages-health-check/errors/invalid_cname"
require_relative "github-pages-health-check/errors/invalid_dns"
require_relative "github-pages-health-check/errors/not_served_by_pages"
require_relative "github-pages-health-check/printer"
=======
>>>>>>> 7f402eea

if File.exists?(File.expand_path "../.env", File.dirname(__FILE__))
  require 'dotenv'
  Dotenv.load
end

module GitHubPages
  module HealthCheck

    autoload :CloudFlare, "github-pages-health-check/cloudflare"
    autoload :Error,      "github-pages-health-check/error"
    autoload :Errors,     "github-pages-health-check/errors"
    autoload :Checkable,  "github-pages-health-check/checkable"
    autoload :Domain,     "github-pages-health-check/domain"
    autoload :Repository, "github-pages-health-check/repository"
    autoload :Site,       "github-pages-health-check/site"

    # DNS and HTTP timeout, in seconds
    TIMEOUT = 10

    TYPHOEUS_OPTIONS = {
      :followlocation  => true,
      :timeout         => TIMEOUT,
      :accept_encoding => "gzip",
      :method          => :head,
      :headers         => {
        "User-Agent"   => "Mozilla/5.0 (compatible; GitHub Pages Health Check/#{VERSION}; +https://github.com/github/pages-health-check)"
      }
    }

<<<<<<< HEAD
    def initialize(domain)
      @domain = domain
    end

    def cloudflare_ip?
      dns.all? do |answer|
        answer.class == Net::DNS::RR::A && CloudFlare.controls_ip?(answer.address)
      end if dns?
    end

    # Does this non-GitHub-pages domain proxy a GitHub Pages site?
    #
    # This can be:
    #   1. A Cloudflare-owned IP address
    #   2. A site that returns GitHub.com server headers, but isn't CNAME'd to a GitHub domain
    #   3. A site that returns GitHub.com server headers, but isn't CNAME'd to a GitHub IP
    def proxied?
      return unless dns?
      return true if cloudflare_ip?
      return false if pointed_to_github_pages_ip? || pointed_to_github_user_domain?
      served_by_pages?
    end

    # Returns an array of DNS answers
    def dns
      if @dns.nil?
        begin
          @dns = Timeout::timeout(TIMEOUT) do
            without_warnings do
              Net::DNS::Resolver.start(absolute_domain).answer if domain
            end
          end
          @dns ||= false
        rescue Exception
          @dns = false
        end
      end
      @dns || nil
    end

    # Are we even able to get the DNS record?
    def dns?
      !dns.nil? && !dns.empty?
    end
    alias_method :dns_resolves?, :dns

    # Does this domain have *any* A record that points to the legacy IPs?
    def old_ip_address?
      dns.any? do |answer|
        answer.class == Net::DNS::RR::A && LEGACY_IP_ADDRESSES.include?(answer.address.to_s)
      end if dns?
    end

    # Is this domain's first response an A record?
    def a_record?
      dns.first.class == Net::DNS::RR::A if dns?
    end

    # Is this domain's first response a CNAME record?
    def cname_record?
      dns.first.class == Net::DNS::RR::CNAME if dns?
    end

    # Is this a valid domain that PublicSuffix recognizes?
    # Used as an escape hatch to prevent false positives on DNS checkes
    def valid_domain?
      PublicSuffix.valid? domain
    end

    # Is this domain an apex domain, meaning a CNAME would be innapropriate
    def apex_domain?
      return @apex_domain if defined?(@apex_domain)

      answers = Resolv::DNS.open { |dns|
        dns.getresources(absolute_domain, Resolv::DNS::Resource::IN::NS)
      }

      @apex_domain = answers.any?
    end

    # Should the domain be an apex record?
    def should_be_a_record?
      !pages_domain? && apex_domain?
    end

    # Is the domain's first response a CNAME to a pages domain?
    def pointed_to_github_user_domain?
      dns.first.class == Net::DNS::RR::CNAME && pages_domain?(dns.first.cname.to_s) if dns?
    end

    # Is the domain's first response an A record to a valid GitHub Pages IP?
    def pointed_to_github_pages_ip?
      dns.first.class == Net::DNS::RR::A && CURRENT_IP_ADDRESSES.include?(dns.first.value) if dns?
    end

    # Is the given cname a pages domain?
    #
    # domain - the domain to check, generaly the target of a cname
    def pages_domain?(domain = domain())
      !!domain.match(/^[\w-]+\.github\.(io|com)\.?$/i)
    end

    # Is this domain owned by GitHub?
    def github_domain?
      !!domain.match(/\.github\.com$/)
    end

    def served_by_pages?
      return @served_by_pages if defined? @served_by_pages
      @served_by_pages = begin
        response = Typhoeus.head(uri, TYPHOEUS_OPTIONS)
        # Workaround for webmock not playing nicely with Typhoeus redirects
        # See https://github.com/bblimke/webmock/issues/237
        if response.mock? && response.headers["Location"]
          response = Typhoeus.head(response.headers["Location"], TYPHOEUS_OPTIONS)
        end

        return false unless response.mock? || response.return_code == :ok
        return true if response.headers["Server"] == "GitHub.com"

        # Typhoeus mangles the case of the header, compare insensitively
        response.headers.any? { |k,v| k =~ /X-GitHub-Request-Id/i }
      end
    end

    # Runs all checks, raises an error if invalid
    def check!
      raise InvalidDNS unless dns?
      return if proxied?
      raise DeprecatedIP if a_record? && old_ip_address?
      raise InvalidARecord if valid_domain? && a_record? && !should_be_a_record?
      raise InvalidCNAME if valid_domain? && !github_domain? && !apex_domain? && !pointed_to_github_user_domain?
      raise NotServedByPages unless served_by_pages?
      true
    end
    alias_method :valid!, :check!

    # Runs all checks, returns true if valid, otherwise false
    def valid?
      check!
      true
    rescue
      false
    end

    # Return the error, if any
    def reason
      check!
      nil
    rescue GitHubPages::HealthCheck::Error => e
      e
    end

    def inspect
      "#<GitHubPages::HealthCheck @domain=\"#{domain}\" valid?=#{valid?}>"
    end

    def to_hash
      {
        :uri                            => uri.to_s,
        :valid?                         => valid?,
        :dns_resolves?                  => dns?,
        :proxied?                       => proxied?,
        :cloudflare_ip?                 => cloudflare_ip?,
        :old_ip_address?                => old_ip_address?,
        :a_record?                      => a_record?,
        :cname_record?                  => cname_record?,
        :valid_domain?                  => valid_domain?,
        :apex_domain?                   => apex_domain?,
        :should_be_a_record?            => should_be_a_record?,
        :pointed_to_github_user_domain? => pointed_to_github_user_domain?,
        :pointed_to_github_pages_ip?    => pointed_to_github_pages_ip?,
        :pages_domain?                  => pages_domain?,
        :served_by_pages?               => served_by_pages?,
        :reason                         => reason
      }
    end
    alias_method :to_h, :to_hash

    def to_json
      to_hash.to_json
    end

    def to_s
      printer.simple_string
    end

    def to_s_pretty
      printer.pretty_print
    end
    alias_method :pretty_print, :to_s_pretty

    private

    def printer
      @printer ||= GitHubPages::HealthCheck::Printer.new(self)
    end

=======
>>>>>>> 7f402eea
    # surpress warn-level feedback due to unsupported record types
    def self.without_warnings(&block)
      warn_level, $VERBOSE = $VERBOSE, nil
      result = block.call
      $VERBOSE = warn_level
      result
    end

    def self.check(repository_or_domain, access_token: nil)
      Site.new repository_or_domain, access_token: access_token
    end
  end
end<|MERGE_RESOLUTION|>--- conflicted
+++ resolved
@@ -9,20 +9,7 @@
 require "resolv"
 require "timeout"
 require "octokit"
-require "json"
-require "yaml"
 require_relative "github-pages-health-check/version"
-<<<<<<< HEAD
-require_relative "github-pages-health-check/cloudflare"
-require_relative "github-pages-health-check/error"
-require_relative "github-pages-health-check/errors/deprecated_ip"
-require_relative "github-pages-health-check/errors/invalid_a_record"
-require_relative "github-pages-health-check/errors/invalid_cname"
-require_relative "github-pages-health-check/errors/invalid_dns"
-require_relative "github-pages-health-check/errors/not_served_by_pages"
-require_relative "github-pages-health-check/printer"
-=======
->>>>>>> 7f402eea
 
 if File.exists?(File.expand_path "../.env", File.dirname(__FILE__))
   require 'dotenv'
@@ -39,6 +26,7 @@
     autoload :Domain,     "github-pages-health-check/domain"
     autoload :Repository, "github-pages-health-check/repository"
     autoload :Site,       "github-pages-health-check/site"
+    autoload :Printer,    "github-pages-health-check/printer"
 
     # DNS and HTTP timeout, in seconds
     TIMEOUT = 10
@@ -53,207 +41,6 @@
       }
     }
 
-<<<<<<< HEAD
-    def initialize(domain)
-      @domain = domain
-    end
-
-    def cloudflare_ip?
-      dns.all? do |answer|
-        answer.class == Net::DNS::RR::A && CloudFlare.controls_ip?(answer.address)
-      end if dns?
-    end
-
-    # Does this non-GitHub-pages domain proxy a GitHub Pages site?
-    #
-    # This can be:
-    #   1. A Cloudflare-owned IP address
-    #   2. A site that returns GitHub.com server headers, but isn't CNAME'd to a GitHub domain
-    #   3. A site that returns GitHub.com server headers, but isn't CNAME'd to a GitHub IP
-    def proxied?
-      return unless dns?
-      return true if cloudflare_ip?
-      return false if pointed_to_github_pages_ip? || pointed_to_github_user_domain?
-      served_by_pages?
-    end
-
-    # Returns an array of DNS answers
-    def dns
-      if @dns.nil?
-        begin
-          @dns = Timeout::timeout(TIMEOUT) do
-            without_warnings do
-              Net::DNS::Resolver.start(absolute_domain).answer if domain
-            end
-          end
-          @dns ||= false
-        rescue Exception
-          @dns = false
-        end
-      end
-      @dns || nil
-    end
-
-    # Are we even able to get the DNS record?
-    def dns?
-      !dns.nil? && !dns.empty?
-    end
-    alias_method :dns_resolves?, :dns
-
-    # Does this domain have *any* A record that points to the legacy IPs?
-    def old_ip_address?
-      dns.any? do |answer|
-        answer.class == Net::DNS::RR::A && LEGACY_IP_ADDRESSES.include?(answer.address.to_s)
-      end if dns?
-    end
-
-    # Is this domain's first response an A record?
-    def a_record?
-      dns.first.class == Net::DNS::RR::A if dns?
-    end
-
-    # Is this domain's first response a CNAME record?
-    def cname_record?
-      dns.first.class == Net::DNS::RR::CNAME if dns?
-    end
-
-    # Is this a valid domain that PublicSuffix recognizes?
-    # Used as an escape hatch to prevent false positives on DNS checkes
-    def valid_domain?
-      PublicSuffix.valid? domain
-    end
-
-    # Is this domain an apex domain, meaning a CNAME would be innapropriate
-    def apex_domain?
-      return @apex_domain if defined?(@apex_domain)
-
-      answers = Resolv::DNS.open { |dns|
-        dns.getresources(absolute_domain, Resolv::DNS::Resource::IN::NS)
-      }
-
-      @apex_domain = answers.any?
-    end
-
-    # Should the domain be an apex record?
-    def should_be_a_record?
-      !pages_domain? && apex_domain?
-    end
-
-    # Is the domain's first response a CNAME to a pages domain?
-    def pointed_to_github_user_domain?
-      dns.first.class == Net::DNS::RR::CNAME && pages_domain?(dns.first.cname.to_s) if dns?
-    end
-
-    # Is the domain's first response an A record to a valid GitHub Pages IP?
-    def pointed_to_github_pages_ip?
-      dns.first.class == Net::DNS::RR::A && CURRENT_IP_ADDRESSES.include?(dns.first.value) if dns?
-    end
-
-    # Is the given cname a pages domain?
-    #
-    # domain - the domain to check, generaly the target of a cname
-    def pages_domain?(domain = domain())
-      !!domain.match(/^[\w-]+\.github\.(io|com)\.?$/i)
-    end
-
-    # Is this domain owned by GitHub?
-    def github_domain?
-      !!domain.match(/\.github\.com$/)
-    end
-
-    def served_by_pages?
-      return @served_by_pages if defined? @served_by_pages
-      @served_by_pages = begin
-        response = Typhoeus.head(uri, TYPHOEUS_OPTIONS)
-        # Workaround for webmock not playing nicely with Typhoeus redirects
-        # See https://github.com/bblimke/webmock/issues/237
-        if response.mock? && response.headers["Location"]
-          response = Typhoeus.head(response.headers["Location"], TYPHOEUS_OPTIONS)
-        end
-
-        return false unless response.mock? || response.return_code == :ok
-        return true if response.headers["Server"] == "GitHub.com"
-
-        # Typhoeus mangles the case of the header, compare insensitively
-        response.headers.any? { |k,v| k =~ /X-GitHub-Request-Id/i }
-      end
-    end
-
-    # Runs all checks, raises an error if invalid
-    def check!
-      raise InvalidDNS unless dns?
-      return if proxied?
-      raise DeprecatedIP if a_record? && old_ip_address?
-      raise InvalidARecord if valid_domain? && a_record? && !should_be_a_record?
-      raise InvalidCNAME if valid_domain? && !github_domain? && !apex_domain? && !pointed_to_github_user_domain?
-      raise NotServedByPages unless served_by_pages?
-      true
-    end
-    alias_method :valid!, :check!
-
-    # Runs all checks, returns true if valid, otherwise false
-    def valid?
-      check!
-      true
-    rescue
-      false
-    end
-
-    # Return the error, if any
-    def reason
-      check!
-      nil
-    rescue GitHubPages::HealthCheck::Error => e
-      e
-    end
-
-    def inspect
-      "#<GitHubPages::HealthCheck @domain=\"#{domain}\" valid?=#{valid?}>"
-    end
-
-    def to_hash
-      {
-        :uri                            => uri.to_s,
-        :valid?                         => valid?,
-        :dns_resolves?                  => dns?,
-        :proxied?                       => proxied?,
-        :cloudflare_ip?                 => cloudflare_ip?,
-        :old_ip_address?                => old_ip_address?,
-        :a_record?                      => a_record?,
-        :cname_record?                  => cname_record?,
-        :valid_domain?                  => valid_domain?,
-        :apex_domain?                   => apex_domain?,
-        :should_be_a_record?            => should_be_a_record?,
-        :pointed_to_github_user_domain? => pointed_to_github_user_domain?,
-        :pointed_to_github_pages_ip?    => pointed_to_github_pages_ip?,
-        :pages_domain?                  => pages_domain?,
-        :served_by_pages?               => served_by_pages?,
-        :reason                         => reason
-      }
-    end
-    alias_method :to_h, :to_hash
-
-    def to_json
-      to_hash.to_json
-    end
-
-    def to_s
-      printer.simple_string
-    end
-
-    def to_s_pretty
-      printer.pretty_print
-    end
-    alias_method :pretty_print, :to_s_pretty
-
-    private
-
-    def printer
-      @printer ||= GitHubPages::HealthCheck::Printer.new(self)
-    end
-
-=======
->>>>>>> 7f402eea
     # surpress warn-level feedback due to unsupported record types
     def self.without_warnings(&block)
       warn_level, $VERBOSE = $VERBOSE, nil
