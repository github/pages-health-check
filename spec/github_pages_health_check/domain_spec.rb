--- conflicted
+++ resolved
@@ -899,7 +899,6 @@
         it { is_expected.to be_https_eligible }
       end
 
-<<<<<<< HEAD
       context "with good additional A record" do
         let(:ip) { "185.199.109.153" }
 
@@ -910,7 +909,8 @@
         let(:ip) { "192.30.252.153" }
 
         it { is_expected.not_to be_https_eligible }
-=======
+      end
+
       context "with unicode encoded domain" do
         let(:domain) { "dómain.example.com" }
 
@@ -949,7 +949,6 @@
 
           it { is_expected.to be_https_eligible }
         end
->>>>>>> e8b87846
       end
     end
 
